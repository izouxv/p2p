package main

import (
	"errors"
	"fmt"
	"net"
	"os"
	"os/signal"
	"runtime/pprof"
	"strings"
	"time"

	ptp "github.com/subutai-io/p2p/lib"
)

var (
	errEmptyDHTEndpoint = errors.New("DHT endpoint wasn't specified")
	errBadDHTEndpoint   = errors.New("Endpoint have wrong format")
)

type DaemonArgs struct {
	IP         string `json:"ip"`
	Mac        string `json:"mac"`
	Dev        string `json:"dev"`
	Hash       string `json:"hash"`
	Dht        string `json:"dht"`
	Keyfile    string `json:"keyfile"`
	Key        string `json:"key"`
	TTL        string `json:"ttl"`
	Fwd        bool   `json:"fwd"`
	Port       int    `json:"port"`
	Interfaces bool   `json:"interfaces"` // show only
	All        bool   `json:"all"`        // show only
	Command    string `json:"command"`
	Args       string `json:"args"`
	Log        string `json:"log"`
	Bind       bool   `json:"bind"`
}

var bootstrap DHTConnection

// ExecDaemon starts P2P daemon
<<<<<<< HEAD
func ExecDaemon(port int, dht, sFile, profiling, syslog string, mtu int) {
=======
func ExecDaemon(port int, dht, sFile, profiling, syslog, logLevel string) {
	if logLevel == "" {
		ptp.SetMinLogLevelString(DefaultLog)
	} else {
		ptp.SetMinLogLevelString(logLevel)
	}
>>>>>>> 23fe9fc4
	if validateDHT(dht) != nil {
		os.Exit(213)
	}
	if syslog != "" {
		ptp.SetSyslogSocket(syslog)
	}
	StartProfiling(profiling)
	ptp.InitPlatform()
	ptp.InitErrors()

	if !ptp.CheckPermissions() {
		os.Exit(1)
	}
	StartTime = time.Now()

	ptp.GlobalMTU = mtu

	ReadyToServe = false

	err := bootstrap.init(dht)
	if err != nil {
		ptp.Log(ptp.Error, "Failed to initialize bootstrap node connection")
		os.Exit(152)
	}
	go bootstrap.run()
	go func() {
		for _, r := range bootstrap.routers {
			if r != nil {
				go r.run()
				go r.keepAlive()
			}
		}
		for !bootstrap.isActive {
			for _, r := range bootstrap.routers {
				if r.running && r.handshaked {
					bootstrap.isActive = true
					break
				}
			}
			time.Sleep(time.Millisecond * 100)
		}
		for bootstrap.ip == "" {
			time.Sleep(time.Millisecond * 100)
		}
		OutboundIP = net.ParseIP(bootstrap.ip)
	}()

	proc := new(Daemon)
	proc.Initialize(sFile)
	setupRESTHandlers(port, proc)

	go func() {
		for !bootstrap.isActive {
			time.Sleep(100 * time.Millisecond)
		}
		if sFile != "" {
			ptp.Log(ptp.Info, "Restore file provided")
			// Try to restore from provided file
			instances, err := proc.Instances.loadInstances(proc.SaveFile)
			if err != nil {
				ptp.Log(ptp.Error, "Failed to load instances: %v", err)
			} else {
				ptp.Log(ptp.Info, "%d instances were loaded from file", len(instances))
				for _, inst := range instances {
					proc.run(&inst, new(Response))
				}
			}
		}
	}()

	ReadyToServe = true

	SignalChannel = make(chan os.Signal, 1)
	signal.Notify(SignalChannel, os.Interrupt)

	go func() {
		for {
			active := 0
			for _, r := range bootstrap.routers {
				if !r.stop {
					active++
				}
			}
			if active == 0 {
				ptp.Log(ptp.Info, "No active bootstrap nodes")
				os.Exit(0)
			}
			time.Sleep(time.Millisecond * 100)
		}
	}()

	go func() {
		for sig := range SignalChannel {
			fmt.Println("Received signal: ", sig)
			pprof.StopCPUProfile()
			os.Exit(0)
		}
	}()
	select {}
}

func validateDHT(dht string) error {
	if dht == "" {
		ptp.Log(ptp.Error, "Empty bootstrap list")
		return errEmptyDHTEndpoint
	}
	eps := strings.Split(dht, ",")
	for _, ep := range eps {
		_, err := net.ResolveTCPAddr("tcp4", ep)
		if err != nil {
			ptp.Log(ptp.Error, "Bootstrap %s have bad format or wrong address: %s", ep, err)
			return errBadDHTEndpoint
		}
	}
	return nil
}<|MERGE_RESOLUTION|>--- conflicted
+++ resolved
@@ -40,16 +40,12 @@
 var bootstrap DHTConnection
 
 // ExecDaemon starts P2P daemon
-<<<<<<< HEAD
-func ExecDaemon(port int, dht, sFile, profiling, syslog string, mtu int) {
-=======
-func ExecDaemon(port int, dht, sFile, profiling, syslog, logLevel string) {
+func ExecDaemon(port int, dht, sFile, profiling, syslog, logLevel string, mtu int) {
 	if logLevel == "" {
 		ptp.SetMinLogLevelString(DefaultLog)
 	} else {
 		ptp.SetMinLogLevelString(logLevel)
 	}
->>>>>>> 23fe9fc4
 	if validateDHT(dht) != nil {
 		os.Exit(213)
 	}
