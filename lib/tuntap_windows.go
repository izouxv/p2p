--- conflicted
+++ resolved
@@ -6,14 +6,11 @@
 	"fmt"
 	//"os"
 	"encoding/binary"
+	"golang.org/x/sys/windows"
 	"os/exec"
 	"syscall"
 	"unicode/utf16"
 	"unsafe"
-<<<<<<< HEAD
-	"golang.org/x/sys/windows"
-=======
->>>>>>> 8a2d1fd0
 )
 
 type Interface struct {
@@ -26,15 +23,9 @@
 	IP        string
 	Mask      string
 	Rx        syscall.Overlapped
-<<<<<<< HEAD
 	RxE       windows.Handle
 	Tx        syscall.Overlapped
 	TxE       windows.Handle
-=======
-	RxE       syscall.Handle
-	Tx        syscall.Overlapped
-	TxE       syscall.Handle
->>>>>>> 8a2d1fd0
 	Rl        uint32
 	Wl        uint32
 }
@@ -101,11 +92,7 @@
 	return handle, nil
 }
 
-<<<<<<< HEAD
 func queryAdapters(handle syscall.Handle) (*Interface, error) {
-=======
-func queryAdapters(handle syscall.Handle) (Interface, error) {
->>>>>>> 8a2d1fd0
 	var dev Interface
 	var index uint32 = 0
 	for {
@@ -134,11 +121,7 @@
 		adapterName := removeZeroes(string(aName))
 		tapname := fmt.Sprintf("%s%s%s", USERMODE_DEVICE_DIR, adapterId, TAP_SUFFIX)
 
-<<<<<<< HEAD
 		dev.file, err = syscall.CreateFile(syscall.StringToUTF16Ptr(tapname),
-=======
-		dev.Handle, err = syscall.CreateFile(syscall.StringToUTF16Ptr(tapname),
->>>>>>> 8a2d1fd0
 			syscall.GENERIC_WRITE|syscall.GENERIC_READ,
 			0,
 			nil,
@@ -157,11 +140,7 @@
 	return nil, nil
 }
 
-<<<<<<< HEAD
 func openDevice(ifPattern string) (*Interface, error) {
-=======
-func openDevice(ifPattern string) (Interface, error) {
->>>>>>> 8a2d1fd0
 	handle, err := queryNetworkKey()
 	if err != nil {
 		Log(ERROR, "Failed to query Windows registry: %v", err)
@@ -185,8 +164,6 @@
 }
 
 func ConfigureInterface(dev *Interface, ip, mac, device, tool string) error {
-<<<<<<< HEAD
-	
 	dev.IP = ip
 	dev.Mask = "255.255.255.0"
 	Log(INFO, "Configuring %s. IP: %s Mask: %s", dev.Interface, dev.IP, dev.Mask)
@@ -195,14 +172,6 @@
 	cmd := fmt.Sprintf(`netsh interface ip set address "%s" static %s %s`, dev.Interface, dev.IP, dev.Mask)
 	Log(INFO, "Executing: %s", cmd)
 	setip.SysProcAttr.CmdLine = cmd
-=======
-	Log(INFO, "Configuring %s", dev.Interface)
-	dev.IP = ip
-	dev.Mask = "255.255.255.0"
-	setip := exec.Command("netsh")
-	setip.SysProcAttr = &syscall.SysProcAttr{}
-	setip.SysProcAttr.CmdLine = fmt.Sprintf(`netsh interface ip set address "%s" static %s %s`, dev.Interface, dev.IP, dev.Mask)
->>>>>>> 8a2d1fd0
 	err := setip.Run()
 	if err != nil {
 		Log(ERROR, "Failed to properly configure TAP device with netsh: %v", err)
@@ -222,7 +191,6 @@
 		Log(ERROR, "Failed to change device status to 'connected': %v", err)
 		return err
 	}
-<<<<<<< HEAD
 
 	Log(INFO, "Configuring overlapped Rx & Tx for Windows-TAP i/o operations")
 	dev.Rx = syscall.Overlapped{}
@@ -233,11 +201,6 @@
 	dev.Tx.HEvent = syscall.Handle(dev.TxE)
 
 	return nil
-=======
-	Log(INFO, "Configuring overlapped Rx & Tx for Windows-TAP i/o operations")
-	dev.Rx = syscall.Overlapped{}
-	dev.Tx = syscall.Overlapped{}
-	return nil
 }
 
 func LinkUp(device, tool string) error {
@@ -246,7 +209,6 @@
 
 func SetIp(ip, device, tool string) error {
 	panic("TUN/TAP functionality is not supported on this platform")
->>>>>>> 8a2d1fd0
 }
 
 func SetMac(mac, device, tool string) error {
@@ -279,9 +241,31 @@
 	return pkt, nil
 }
 
-<<<<<<< HEAD
-func SetMac(mac, device, tool string) error {
-	panic("TUN/TAP functionality is not supported on this platform")
+func (t *Interface) WritePacket(pkt *Packet) error {
+	buf := make([]byte, len(pkt.Packet)+4)
+	binary.BigEndian.PutUint16(buf[2:4], uint16(pkt.Protocol))
+	copy(buf[4:], pkt.Packet)
+	var l uint32
+	syscall.WriteFile(t.file, buf, &l, &t.Tx)
+	t.Tx.Offset += uint32(len(buf))
+	return nil
+}
+
+func (t *Interface) Close() error {
+	syscall.Close(t.Handle)
+	return nil
+}
+
+func CheckPermissions() bool {
+	return true
+}
+
+func Open(ifPattern string, kind DevKind, meta bool) (*Interface, error) {
+	inf, err := openDevice(ifPattern)
+	if err != nil {
+		return nil, err
+	}
+	return &inf, err
 }
 
 func (t *Interface) ReadPacket() (*Packet, error) {
@@ -321,8 +305,6 @@
 	return pkt, nil
 }
 
-=======
->>>>>>> 8a2d1fd0
 func (t *Interface) WritePacket(pkt *Packet) error {
 	buf := make([]byte, len(pkt.Packet)+4)
 	binary.BigEndian.PutUint16(buf[2:4], uint16(pkt.Protocol))
@@ -347,9 +329,5 @@
 	if err != nil {
 		return nil, err
 	}
-<<<<<<< HEAD
 	return inf, err
-=======
-	return &inf, err
->>>>>>> 8a2d1fd0
 }