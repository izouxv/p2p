# Change Log

<<<<<<< HEAD
## [6.3.0] 02/10/2018

* New connection process with multiple endpoints
* DHT client moved from instances to daemon - now a single connection to 
bootstrap node for the whole process
* Code cleanup: removed obsolete peer states, DHT client code
=======
## [6.2.20] 03/09/2018

* Improvements in Windows networking subsystem
* Fixed several problems with Windows package
* Signed Windows package

## [6.2.19] 03/06/2018

* Added disconnect on version mismatch
>>>>>>> b2431af0

## [6.2.18] 02/17/2018

* Fixed problems with TAP interfaces on Windows

## [6.2.17] 02/06/2018

* Hotfix for snap version of p2p

## [6.2.16] 02/06/2018

* Fixed proxy management

## [6.2.15] 02/03/2018

* Fixed proxies loop

## [6.2.12] 02/02/2018

* Fixes in TURN server communication
* Fixed crash on incoming ping packet from TURN server
* Fixed crash on peer handshake requrest
* Fixed crash on peer handshake confirmation
* Refactored code
* DevOps builder for 3 platforms

## [6.2.9] 01/12/2017

* New option to remove interface from p2p history using `stop` command
* Windows Service implementation with `service` command
* Fixed routine cleanup #469
* Improved connectivity using TURN server
* Improved connectivity over Internet

## [6.2.8] 12/19/2017

* Fixed problem with proxy connection spam
* Fixed stale proxy cleanup
* Improved stability

## [6.2.5] 12/01/2017

* Fixed proxy array population
* Fixed unnecessary goroutine creation

## [6.2.4] 11/30/2017

* Refactored communication between peers over TURN server
* Fixed high CPU consumption
* Improved stability

## [6.2.3] 11/23/2017

* Forced usage of master dht

## [6.2.2] 11/20/2017

* Fixed connectivity issues

## [6.2.1] 11/16/2017

* New scheme for traffic forwarders
* Modified DHT message 
* Implemented new DHT message type - RequestProxy and ReportProxy

## [6.2.0] 11/13/2017

* Switched from UDP to TCP in communication with Bootstrap nodes
* Refactored bootstrap packets
* Switched to Google Protobuf from Bencode

## [6.1.9] 10/30/2017

* Fixed problem with stale peer connectivity
* Refactored instance code, improved readability
* Peer list moved to separate structure to avoid concurent map reads/writes
* Improved UDP hole punching
* Implemented cross peer state synchronization

## [6.1.0] 10/11/2017

* Added new commands: `show -interfaces` and `show -interfaces -all`
* Added clean version output with `-h` option

## [6.0.2] 09/27/2017

* Improved DHT stability
* Fixed issues when non-zero exit code was not returned if interface cannot be
created

## [6.0.1] 09/19/2017

* Added several fixes related to DHT
* Fixed issued with reconnect, when IP/Mask information were lost

## [5.0.1] 08/31/2017

* Supporting new DHT version

## [5.0.0] 08/20/2017

* Fixed Windows logger

## [4.0.14] 02/22/2017

* Improved p2p performance
* Minor code style fixes
* Support of automated deb package build
* Fixed in snapcraft builds
* Stability improvements

## [4.0.13] 12/29/2016

* Intermediate Release

## [4.0.12] 12/21/2016

* Added support of snapcraft builds

## [4.0.11] 12/14/2016

* Fixed crash when lost connection to a DHT

## [4.0.10] 12/07/2016

* Added configuration for deb packaging

## [4.0.9] 11/30/2016

* Fixed p2p over p2p issue, when client was connecting over existing p2p connection

## [4.0.8] 11/25/2016

* Fixed buffer overflow in DHT client
* Fixed peer removal
* Fixed infinite wait of network address
* Fixed goroutine cleanup
* Modified procedure of network address receiving

## [4.0.7] 11/18/2016

* Fixed issues with starting daemon on MacOS
* Fixed close command for save file
* Fixed issues with unproper shutdown of peers, causing 'stop' procedure to hang
* Fixed panic in DHT when removing outdated peers
* Added jenkinsfile for automatic build across linux, windows and darwin platforms
* Modified intervals to reduce CPU load

## [4.0.6] 11/09/2016

* Modified timeout intervals to speed up disconnect procedure
* Modified DHT reconnect procedures to exclude uneccessary reconnects
* Channels has been moved to DHT to improve code readability
* Proper handling of "Unknown" command to force reconnect to DHT
* STOP procedure modified to force peer disconnect
* Fixed network comparison to exclude possible connection over existing p2p interface
* Fixed several issues with deadlocks while dealing with instances

## [4.0.5] 11/02/2016

* Fixed an issue when p2p was not able to connect to LAN peers
* Modified output of `versions` command. Added -h flag to display only version number<|MERGE_RESOLUTION|>--- conflicted
+++ resolved
@@ -1,13 +1,12 @@
 # Change Log
 
-<<<<<<< HEAD
-## [6.3.0] 02/10/2018
+## [6.3.0] 03/12/2018
 
 * New connection process with multiple endpoints
 * DHT client moved from instances to daemon - now a single connection to 
 bootstrap node for the whole process
 * Code cleanup: removed obsolete peer states, DHT client code
-=======
+
 ## [6.2.20] 03/09/2018
 
 * Improvements in Windows networking subsystem
@@ -17,7 +16,6 @@
 ## [6.2.19] 03/06/2018
 
 * Added disconnect on version mismatch
->>>>>>> b2431af0
 
 ## [6.2.18] 02/17/2018
 
