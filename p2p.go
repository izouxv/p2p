--- conflicted
+++ resolved
@@ -453,10 +453,7 @@
 	msg := udpcs.CreateTestP2PMessage("TEST", 0)
 	conn, err := net.DialUDP("udp4", nil, endpoint)
 	if err != nil {
-<<<<<<< HEAD
 		log.Log(log.ERROR, "%v", err)
-=======
->>>>>>> 243dcc66
 		return false
 	}
 	ser := msg.Serialize()
@@ -472,10 +469,7 @@
 		var buf [4096]byte
 		s, _, err := conn.ReadFromUDP(buf[0:])
 		if err != nil {
-<<<<<<< HEAD
 			log.Log(log.ERROR, "%v", err)
-=======
->>>>>>> 243dcc66
 			conn.Close()
 			return false
 		}
@@ -556,13 +550,8 @@
 					}
 
 					// If we've failed to find something that is really close to us, skip to global
-<<<<<<< HEAD
 					if failback || peer.Endpoint == "" && len(ptp.NetworkPeers[i].KnownIPs) > 0 {
 						log.Log(log.DEBUG, "Setting endpoint for %s to %s", peer.ID, ptp.NetworkPeers[i].KnownIPs[0].String())
-=======
-					if failback && peer.Endpoint == "" && len(ptp.NetworkPeers[i].KnownIPs) > 0 {
-						log.Printf("[DEBUG] Setting endpoint for %s to %s", peer.ID, ptp.NetworkPeers[i].KnownIPs[0].String())
->>>>>>> 243dcc66
 						ptp.NetworkPeers[i].Endpoint = ptp.NetworkPeers[i].KnownIPs[0].String()
 						// Increase counter so p2p package will send introduction
 						count = count + 1
