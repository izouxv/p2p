package main

// Control Peer and DHT Bootstrap Node

import (
	"bytes"
	"flag"
	"fmt"
	bencode "github.com/jackpal/bencode-go"
	ptp "github.com/subutai-io/p2p/lib"
	"github.com/wayn3h0/go-uuid"
	"net"
	"runtime"
	"strconv"
	"strings"
	"sync"
	"time"
)

var (
	// List of all nodes registered to current DHT bootstrap node
	// This list should always be checked if item is unique by IP and hash
	//PeerList map[string]Peer

	// Ping timeout for variables
	PingTimeout time.Duration = 3 * time.Second
)

type DHTState int
type DHTType int

const (
	ST_RUN      DHTState = 1
	ST_SHUTDOWN DHTState = 2
	T_BOOTSTRAP DHTType  = 1
	T_NORMAL    DHTType  = 2
)

type DHTPeer struct {
	Address  string
	Socket   *net.UDPConn
	PeersNum int
	State    DHTState
	Type     DHTType
	IP       net.IP
	Network  *net.IPNet
}

type DHTCallback func(req ptp.DHTMessage, addr *net.UDPAddr, peer *Peer) (ptp.DHTMessage, error)

// Representation of a DHT Node that was connected to current DHT Bootstrap node
type Peer struct {
	// Unique identifier in a form of UUID generated randomly upoc connection of a node
	ID string

	// IP Address of a node that is listening for incoming connections
	// from future network participants
	Endpoint string

	// Address that was received during connection
	ConnectionAddress string

	// Last time we pinged it.
	LastPing time.Time

	// Infohash that was associated with this node
	AssociatedHash string

	Addr *net.UDPAddr

	MissedPing int

	// When disabled - node will not be interracted.
	Disabled bool

	IPList  []*net.UDPAddr
	IP      net.IP
	Network *net.IPNet
}

// Control Peer represents a connected control peer that can be used by
// normal peers to forward their traffic
type ControlPeer struct {
	ID        string
	Addr      *net.UDPAddr
	TunelsNum int
}

// Infohash is a 20-bytes string and associated IP Address
// There must be multiple infohashes, but each infohash should
// have unique IP address, because we don't want to response
// multiple times with same IP for same infohash
type Infohash struct {
	// 20 bytes infohash string
	Hash string

	// List of Proxies for this hash
	Proxies []string
}

type DHCPSet struct {
	Hash    string
	Network *net.IPNet
}

// Router class
type DHTRouter struct {
	// Number of nodes participating in DHT
	NodesNumber int

	// Port which DHT router listens
	Port int

	// List of infohashes
	Hashes map[string]Infohash

	Connection *net.UDPConn

	ControlPeers []ControlPeer

	PeerList map[string]Peer

	Callbacks map[string]DHTCallback

	DHCPLock bool

	DHCPTable map[string]DHCPSet
	Lock      sync.Mutex
}

// Method ValidateConnection() tries to establish connection with control
// peer to check is it's accessible from outside.
// Return true if CP is able to received connection, false otherwise
func (cp *ControlPeer) ValidateConnection() bool {
	conn, err := net.DialUDP("udp", nil, cp.Addr)
	if err != nil {
		ptp.Log(ptp.ERROR, "Validation failed")
		return false
	}
	// TODO: Send something to CP
	err = conn.Close()
	if err != nil {
		ptp.Log(ptp.ERROR, "Failed to close connection with control peer: %v", err)
	}
	return true
}

// Generate UUID, assigns it to a node and returns UUID as a string
// This methods always checks if generated ID is unique
func (node *Peer) GenerateID(hashes map[string]Infohash) string {
	var err error
	var id uuid.UUID
	id, err = uuid.NewTimeBased()

	if err != nil {
		ptp.Log(ptp.ERROR, "Failed to generate UUID: %v", err)
		node.ID = ""
	} else {
		// Check if UUID is unique here
		var unique bool
		unique = true
		for _, hash := range hashes {
			if hash.Hash == id.String() {
				unique = false
			}
		}
		if unique {
			node.ID = id.String()
		} else {
			node.ID = node.GenerateID(hashes)
		}
	}
	return node.ID
}

// Functions returns true if timeout period has passed since last ping
func (node *Peer) isPingRequired(n *Peer) bool {
	return false
}

// Currently unused
func handleConnection(c *net.Conn) int {
	return 1
}

// SetupServers prepares a DHT router listening socket that DHT clients
// will send UDP packets to
func (dht *DHTRouter) SetupServer() *net.UDPConn {
	ptp.Log(ptp.INFO, "Setting UDP server at %d port", dht.Port)
	udp, err := net.ListenUDP("udp4", &net.UDPAddr{Port: dht.Port})
	if err != nil {
		ptp.Log(ptp.ERROR, "Failed to start UDP Listener: %v", err)
		return nil
	}
	return udp
}

// IsNewPeer returns true if connected peer was not connected yes, false otherwise
func (dht *DHTRouter) IsNewPeer(addr string) bool {
	// TODO: Rewrite with use of ranges
	for _, peer := range dht.PeerList {
		if peer.ConnectionAddress == addr {
			return false
		}
	}
	return true
}

// Extracts DHTMessage from received packet
// This method tries to unmarshal bencode into DHTMessage structure
func (dht *DHTRouter) Extract(b []byte) (request ptp.DHTMessage, err error) {
	defer func() {
		if x := recover(); x != nil {
			ptp.Log(ptp.ERROR, "Bencode Unmarshal failed %q, %v", string(b), x)
		}
	}()
	if err2 := bencode.Unmarshal(bytes.NewBuffer(b), &request); err2 == nil {
		err = nil
		return
	} else {
		ptp.Log(ptp.DEBUG, "Received from peer: %v %q", request, err2)
		return request, err2
	}
}

// Returns a bencoded representation of a DHTMessage
func (dht *DHTRouter) Compose(command, id, dest string) string {
	var resp ptp.DHTMessage
	// Command is mandatory
	resp.Command = command
	// Defaults
	resp.Id = "0"
	resp.Arguments = "0"
	if id != "" {
		resp.Id = id
	}
	if dest != "" {
		resp.Arguments = dest
	}
	return dht.EncodeResponse(resp)
}

// EncodeResponse takes DHTMessage structure and turns it into bencode by
// Marshaling
func (dht *DHTRouter) EncodeResponse(resp ptp.DHTMessage) string {
	if resp.Command == "" {
		return ""
	}
	var b bytes.Buffer
	if err := bencode.Marshal(&b, resp); err != nil {
		ptp.Log(ptp.ERROR, "Failed to Marshal bencode %v", err)
		return ""
	}
	return b.String()
}

func (dht *DHTRouter) HandleConn(req ptp.DHTMessage, addr *net.UDPAddr, p *Peer) (ptp.DHTMessage, error) {
	var resp ptp.DHTMessage
	resp.Command = req.Command
	resp.Id = "0"
	resp.Arguments = "0"
	var supported bool = false

	// Check that current version is supported
	for _, ver := range ptp.SUPPORTED_VERSIONS {
		if ver == req.Query {
			supported = true
		}
	}
	if !supported {
		ptp.Log(ptp.DEBUG, "Unsupported packet version received during connection from %s", addr.String())
		for i, peer := range dht.PeerList {
			if peer.Addr.String() == addr.String() {
				peer.Disabled = true
				dht.PeerList[i] = peer
			}
		}
		return resp, ptp.ErrorList[ptp.ERR_INCOPATIBLE_VERSION]
	}

	// First element should always be a port number
	data := strings.Split(req.Arguments, "|")
	if len(data) <= 1 {
		// We should receive information about at least one network interface
		ptp.Log(ptp.ERROR, "DHT Received malformed handshake")
		return resp, ptp.ErrorList[ptp.ERR_MALFORMED_HANDSHAKE]
	}

	port, err := strconv.Atoi(data[0])
	if err != nil {
		ptp.Log(ptp.ERROR, "Failed to parse port from handshake packet")
		return resp, ptp.ErrorList[ptp.ERR_PORT_PARSE_FAILED]
	}

	var ipList []*net.UDPAddr

	for i, d := range data {
		if i == 0 {
			// Put global IP address first
			dIp, _, _ := net.SplitHostPort(addr.String())
			a, err := net.ResolveUDPAddr("udp", fmt.Sprintf("%s:%d", dIp, port))
			if err != nil {
				ptp.Log(ptp.ERROR, "Failed to resolve UDP address during handshake: %v", err)
				return resp, ptp.ErrorList[ptp.ERR_BAD_UDP_ADDR]
			}
			ipList = append(ipList, a)
			continue
		}
		if d == "" {
			continue
		}
		udpAddr, err := net.ResolveUDPAddr("udp", fmt.Sprintf("%s:%d", d, port))
		if err != nil {
			ptp.Log(ptp.ERROR, "Failed to resolve address during handshake: %v", err)
			continue
		}
		var found bool = false
		for _, ip := range ipList {
			if ip.String() == udpAddr.String() {
				// Sometimes when interface IP address is equal to global IP address they will duplicate
				found = true
			}
		}
		if !found {
			ipList = append(ipList, udpAddr)
		}
	}

	for i, peer := range dht.PeerList {
		if peer.ConnectionAddress == addr.String() {
			peer.IPList = ipList
			dht.PeerList[i] = peer
		}
	}

	resp.Id = p.ID
	ptp.Log(ptp.INFO, "Sending greeting with ID %s to %s", p.ID, addr)
	return resp, nil
}

// SendFind sends FIND packet to every peer under specified hash
// to notify about other network participants
func (dht *DHTRouter) SendFind(hash string) {
	ptp.Log(ptp.DEBUG, "Changes in peer list. Notifying everyone")
	var ids []string
	for _, peer := range dht.PeerList {
		if peer.AssociatedHash == hash {
			ids = append(ids, peer.ID)
		}
	}
	for _, id := range ids {
		var list string
		for _, k := range ids {
			if k == id {
				continue
			}
			list = list + k + ","
		}
		var resp ptp.DHTMessage
		resp.Id = id
		resp.Command = ptp.CMD_FIND
		resp.Arguments = list
		dht.Send(dht.Connection, dht.PeerList[id].Addr, dht.EncodeResponse(resp))
	}
}

func (dht *DHTRouter) SendStop(hash, id string) {
	for _, peer := range dht.PeerList {
		if peer.AssociatedHash == hash {
			var resp ptp.DHTMessage
			resp.Command = ptp.CMD_STOP
			resp.Id = peer.ID
			resp.Arguments = id
			dht.Send(dht.Connection, peer.Addr, dht.EncodeResponse(resp))
		}
	}
}

func (dht *DHTRouter) FindFreeProxies() []string {
	var maxProxyNum int = 1
	var proxyNum int = 0
	var result []string
	if len(dht.ControlPeers) > 3 {
		maxProxyNum = 3
	}
	for _, proxy := range dht.ControlPeers {
		if proxyNum >= maxProxyNum {
			break
		}
		result = append(result, proxy.Addr.String())
		proxyNum = proxyNum + 1
	}
	return result
}

func (dht *DHTRouter) RegisterHash(addr string, hash string) {
	for i, peer := range dht.PeerList {
		if peer.ConnectionAddress == addr {
			peer.AssociatedHash = hash
			dht.PeerList[i] = peer
			ptp.Log(ptp.DEBUG, "Registering hash '%s' for %s", hash, addr)
			_, exists := dht.Hashes[hash]
			if !exists {
				var newHash Infohash
				newHash.Hash = hash
				newHash.Proxies = dht.FindFreeProxies()
				dht.Hashes[hash] = newHash
			}
			go dht.SendFind(hash)
		}
	}
}

func (dht *DHTRouter) PeerExists(id string) bool {
	_, exists := dht.PeerList[id]
	return exists
}

func (dht *DHTRouter) HandleFind(req ptp.DHTMessage, addr *net.UDPAddr, peer *Peer) (ptp.DHTMessage, error) {
	var resp ptp.DHTMessage
	if len(req.Id) != 36 {
		ptp.Log(ptp.DEBUG, "Malformed ID received. Ignoring")
		return resp, ptp.ErrorList[ptp.ERR_BAD_ID_RECEIVED]
	}
	var foundDest string
	var hashExists bool = false
	for _, node := range dht.PeerList {
		if node.AssociatedHash == req.Query {
			if node.ConnectionAddress == addr.String() {
				hashExists = true
				// Skip if we are the node who requested hash
				continue
			}
			ptp.Log(ptp.TRACE, "Found match in hash '%s' with peer %s", req.Query, node.AssociatedHash)
			foundDest += node.ID + ","
		}
	}
	if !hashExists {
		// Hash was not found for current node. Add it
		dht.RegisterHash(addr.String(), req.Query)
	}
	resp.Command = req.Command
	resp.Id = "0"
	resp.Arguments = foundDest
	return resp, nil
}

func (dht *DHTRouter) HandlePing(req ptp.DHTMessage, addr *net.UDPAddr, peer *Peer) (ptp.DHTMessage, error) {
	var resp ptp.DHTMessage
	resp.Command = ""
	peer.MissedPing = 0
	dht.PeerList[req.Id] = *peer
	return resp, nil
}

// ResponseRegCP will check newly connected CP if it was not connected before. Also,
// this method will call a function that will try to connect to CP to see if it's
// accessible from outside it's network and not blocked by NAT, so normal peers
// can connect to it
//func (dht *DHTRouter) ResponseRegCP(req ptp.DHTMessage, addr string) ptp.DHTMessage {
func (dht *DHTRouter) HandleRegCp(req ptp.DHTMessage, addr *net.UDPAddr, peer *Peer) (ptp.DHTMessage, error) {
	var resp ptp.DHTMessage
	resp.Command = req.Command
	resp.Id = "0"
	resp.Arguments = "0"
	laddr, err := net.ResolveUDPAddr("udp", addr.String())
	if err != nil {
		ptp.Log(ptp.ERROR, "Failed to extract CP address: %v", err)
		resp.Command = ""
	} else {
		var isNew bool = true
		for _, cp := range dht.ControlPeers {
			if cp.ID == req.Id {
				isNew = false
			}
		}
		if !isNew {
			// At this point we will send an empty response, so CP will try
			// to reconnect later, when it's previous instance will be wiped
			// from list after PING timeout
			ptp.Log(ptp.ERROR, "Connected control peer is already in list")
			resp.Command = ""
		} else {
			var newCP ControlPeer
			newCP.ID = req.Id
			addrStr := laddr.IP.String() + ":" + req.Arguments
			newCP.Addr, _ = net.ResolveUDPAddr("udp", addrStr)
			if !newCP.ValidateConnection() {
				ptp.Log(ptp.ERROR, "Failed to connect to Control Peer. Ignoring")
				resp.Command = ""
			} else {
				// TODO: Consider assigning ID to Control Peers, but currently we
				// don't need such functionality
				ptp.Log(ptp.INFO, "Control peer has been validated. Saving")
				dht.ControlPeers = append(dht.ControlPeers, newCP)
			}
		}
	}
	return resp, nil
}

//func (dht *DHTRouter) ResponseNode(req ptp.DHTMessage, addr string) ptp.DHTMessage {
func (dht *DHTRouter) HandleNode(req ptp.DHTMessage, addr *net.UDPAddr, peer *Peer) (ptp.DHTMessage, error) {
	ptp.Log(ptp.DEBUG, "List of peers has been requested from %s", addr.String())

	var resp ptp.DHTMessage
	resp.Command = req.Command
	resp.Id = req.Query
	resp.Arguments = "0"
	p, exists := dht.PeerList[req.Query]
	if exists {
		for _, ip := range p.IPList {
			if resp.Arguments == "0" {
				resp.Arguments = ""
			}
			resp.Arguments += ip.String() + "|"
		}
	}

	return resp, nil
}

func (dht *DHTRouter) HandleNotify(req ptp.DHTMessage, addr *net.UDPAddr, peer *Peer) (ptp.DHTMessage, error) {
	var resp ptp.DHTMessage
	resp.Command = req.Command
	resp.Arguments = req.Arguments
	resp.Id = "0"

	return resp, nil
}

func (dht *DHTRouter) HandleStop(req ptp.DHTMessage, addr *net.UDPAddr, peer *Peer) (ptp.DHTMessage, error) {
	var resp ptp.DHTMessage
	resp.Command = req.Command
	resp.Arguments = req.Id
	resp.Id = "0"
	return resp, nil
}

// ResponseCP responses to a CP request
// Request Packet contents:
// req.Query - list of CPs that should be excluded
// req.Arguments - ID of target peer
// Response Packet contents:
// resp.Arguments - control peer endpoint
//
func (dht *DHTRouter) HandleCp(req ptp.DHTMessage, addr *net.UDPAddr, peer *Peer) (ptp.DHTMessage, error) {
	ptp.Log(ptp.DEBUG, "Received request of control peer from %s", addr.String())
	var resp ptp.DHTMessage
	resp.Command = req.Command

	var candidate string = ""
	var minimal int = 99999

	omitList := strings.Split(req.Query, "|")
	for _, cp := range dht.ControlPeers {
		var omit bool = false
		for _, skip := range omitList {
			if skip == cp.Addr.String() {
				omit = true
			}
		}
		if omit {
			continue
		}
		if cp.ValidateConnection() {
			if cp.TunelsNum < minimal {
				candidate = cp.Addr.String()
				minimal = cp.TunelsNum
			}
		}
	}
	resp.Query = candidate
	//resp.Arguments = candidate
	resp.Arguments = req.Arguments
	// At the same moment we should send this message to a requested address too

	var sr ptp.DHTMessage
	sr.Command = req.Command
	sr.Id = req.Arguments
	sr.Arguments = req.Id
	sr.Query = candidate

	p, exists := dht.PeerList[sr.Id]
	if exists {
		dht.Send(dht.Connection, p.Addr, dht.EncodeResponse(sr))
	}

	return resp, nil
}

func (dht *DHTRouter) HandleBadCp(req ptp.DHTMessage, addr *net.UDPAddr, peer *Peer) (ptp.DHTMessage, error) {
	for i, cp := range dht.ControlPeers {
		if cp.Addr.String() == req.Query {
			if !cp.ValidateConnection() {
				// Remove bad control peer
				dht.ControlPeers = append(dht.ControlPeers[:i], dht.ControlPeers[i+1:]...)
				break
			}
		}
	}
	res, err := dht.HandleCp(req, addr, peer)
	return res, err
}

func (dht *DHTRouter) FindNetworkForHash(hash string) *net.IPNet {
	netinfo, exists := dht.DHCPTable[hash]
	if !exists {
		return nil
	}
	return netinfo.Network
}

func (dht *DHTRouter) PickFreeIP(ipnet *net.IPNet, used []net.IP) net.IP {
	ptp.Log(ptp.DEBUG, "Picking free IP for network: %s", ipnet.String())
	ptp.Log(ptp.DEBUG, "Used IPs: %v", used)
	ptp.Log(ptp.DEBUG, "Mask: %s, len: %d", ipnet.Mask.String(), len(ipnet.Mask))
	iplen := len(ipnet.IP)
	ipbase := fmt.Sprintf("%d.%d.%d.", ipnet.IP[iplen-4], ipnet.IP[iplen-3], ipnet.IP[iplen-2])
	for i := 3; i >= 0; i-- {
		k := int(ipnet.Mask[i])
		for j := 1; j < 255-k; j++ {
			nextIp := net.ParseIP(fmt.Sprintf("%s%d", ipbase, j))
			ptp.Log(ptp.DEBUG, "Next IP: %s", nextIp.String())
			var inUse bool = false
			for _, ip := range used {
				if nextIp.String() == ip.String() {
					inUse = true
				}
			}
			if !inUse {
				return nextIp
			}
		}
	}
	return nil
}

func (dht *DHTRouter) HandleDHCP(req ptp.DHTMessage, addr *net.UDPAddr, peer *Peer) (ptp.DHTMessage, error) {
	ptp.Log(ptp.INFO, "DHCP Request from %s", addr.String())
	var resp ptp.DHTMessage
	if req.Query == "0" {
		for dht.DHCPLock {
			time.Sleep(100 * time.Microsecond)
		}
		dht.DHCPLock = true
		// This is DHCP request
		for id, peer := range dht.PeerList {
			if peer.ID == req.Id {
				ipnet := dht.FindNetworkForHash(peer.AssociatedHash)
				if ipnet == nil {
					break
				}
				// Collect IPs in use
				var ips []net.IP
				for _, tp := range dht.PeerList {
					if tp.AssociatedHash == peer.AssociatedHash && tp.IP != nil {
						ips = append(ips, tp.IP)
					}
				}
				peer.IP = dht.PickFreeIP(ipnet, ips)
				peer.Network = ipnet
				dht.PeerList[id] = peer
				resp.Command = "dhcp"
				_, bits := peer.Network.Mask.Size()
				resp.Arguments = fmt.Sprintf("%s/%d", peer.IP.String(), bits)
				ptp.Log(ptp.INFO, "DHCP Response: %s", resp.Arguments)
			}
		}
		dht.DHCPLock = false
	} else {
		for dht.DHCPLock {
			time.Sleep(100 * time.Microsecond)
		}
		dht.DHCPLock = true
		// This is DHCP registration
		// We're expecting data in CIDR format
		for id, peer := range dht.PeerList {
			if peer.ID == req.Id {
				ip, ipnet, err := net.ParseCIDR(req.Query)
				if err != nil {
					ptp.Log(ptp.ERROR, "Failed to parse received DHCP information: %v", err)
					dht.DHCPLock = false
					return resp, ptp.ErrorList[ptp.ERR_BAD_DHCP_DATA]
				}
				_, exists := dht.DHCPTable[peer.AssociatedHash]
				if !exists {
					var newnet DHCPSet
					newnet.Hash = peer.AssociatedHash
					newnet.Network = ipnet
					dht.DHCPTable[peer.AssociatedHash] = newnet
				} else {
					if dht.CountParticipants(peer.AssociatedHash) == 0 {
						var newnet DHCPSet
						newnet.Hash = peer.AssociatedHash
						newnet.Network = ipnet
						dht.DHCPTable[peer.AssociatedHash] = newnet
					}
				}
				peer.IP = ip
				peer.Network = ipnet
				resp.Command = "dhcp"
				resp.Arguments = "ok"
				dht.PeerList[id] = peer
			}
		}
		dht.DHCPLock = false
	}
	return resp, nil
}

// Returns number of participants of specified hash
func (dht *DHTRouter) CountParticipants(hash string) int {
	var count int = 0
	for _, peer := range dht.PeerList {
		if peer.AssociatedHash == hash {
			count += 1
		}
	}
	return count
}

func (dht *DHTRouter) HandleLoad(req ptp.DHTMessage, addr *net.UDPAddr, peer *Peer) (ptp.DHTMessage, error) {
	for _, cp := range dht.ControlPeers {
		if cp.ID == req.Id {
			ptp.Log(ptp.DEBUG, "Updating load: %s", req.Arguments)
			var err error
			cp.TunelsNum, err = strconv.Atoi(req.Arguments)
			if err != nil {
				cp.TunelsNum = 0
			}
		}
	}
	var resp ptp.DHTMessage
	resp.Command = ""
	return resp, nil
}

// Send method send a packet to a connected client over network to a specific UDP address
func (dht *DHTRouter) Send(conn *net.UDPConn, addr *net.UDPAddr, msg string) {
	if msg != "" {
		_, err := conn.WriteToUDP([]byte(msg), addr)
		if err != nil {
			ptp.Log(ptp.ERROR, "Failed to write to UDP: %v", err)
		}
	}
}

// This method listens to a UDP connections for incoming packets and
// sends generated responses back to DHT nodes
func (dht *DHTRouter) Listen(conn *net.UDPConn) {
	var buf [512]byte
	_, addr, err := conn.ReadFromUDP(buf[0:])
	if err != nil {
		ptp.Log(ptp.ERROR, "Failed to read from UDP socket: %v", err)
		return
	}
	req, err := dht.Extract(buf[:512])
	var peer Peer
	var exists bool
	if req.Command == ptp.CMD_CONN && dht.IsNewPeer(addr.String()) {
		ptp.Log(ptp.INFO, "New Peer connected: %s. Registering", addr)
		peer.ID = peer.GenerateID(dht.Hashes)
		peer.Endpoint = ""
		peer.ConnectionAddress = addr.String()
		peer.Addr = addr
		peer.AssociatedHash = ""
		dht.Lock.Lock()
		dht.PeerList[peer.ID] = peer
		dht.Lock.Unlock()
		runtime.Gosched()
	} else {
		dht.Lock.Lock()
		peer, exists = dht.PeerList[req.Id]
		dht.Lock.Unlock()
		runtime.Gosched()
		if !exists {
			// Send CMD_UNKNOWN for unknown peer
			var resp ptp.DHTMessage
			resp.Command = ptp.CMD_UNKNOWN
			resp.Id = req.Id
			resp.Arguments = ""
			dht.Send(conn, addr, dht.EncodeResponse(resp))
			ptp.Log(ptp.DEBUG, "Received data from unknown node. ID: %s, Command: %s", req.Id, req.Command)
			return
		}
	}
	ptp.Log(ptp.TRACE, "%s: %s", addr, string(buf[:512]))

	if peer.Disabled {
		return
	}

	// Try to bencode
	callback, exists := dht.Callbacks[req.Command]
	if exists {
		resp, err := callback(req, addr, &peer)
		if err != nil {
			dht.SendError(conn, addr, err)
		}
		if resp.Command != "" {
			ptp.Log(ptp.TRACE, "Sending %v", resp)
			dht.Send(conn, addr, dht.EncodeResponse(resp))
		}
	} else {
		ptp.Log(ptp.ERROR, "Unknown command received %s from %s", req.Command, addr.String())
	}
}

func (dht *DHTRouter) UpdateControlPeerLoad(id, amount string) {
	for key, peer := range dht.ControlPeers {
		if peer.ID == id {
			newVal, err := strconv.Atoi(amount)
			if err == nil {
				dht.ControlPeers[key].TunelsNum = newVal
			}
		}
	}
}

// Ping method is running as a goroutine. Ininity loop will
// ping every client after a timeout.
func (dht *DHTRouter) Ping(conn *net.UDPConn) {
	req := new(ptp.DHTMessage)
	req.Command = "ping"
	var removeKeys []string
	for {
		for _, key := range removeKeys {
			hash := dht.PeerList[key].AssociatedHash
			ptp.Log(ptp.WARNING, "%s timeout reached. Disconnecting", dht.PeerList[key].ConnectionAddress)
			delete(dht.PeerList, key)
			if hash != "" {
				go dht.SendStop(hash, key)
				go dht.SendFind(hash)
			}
		}
		dht.SyncControlPeers()
		removeKeys = removeKeys[:0]
		time.Sleep(PingTimeout)
		var resp ptp.DHTMessage
		resp.Command = ptp.CMD_PING
		for i, peer := range dht.PeerList {
			peer.MissedPing = peer.MissedPing + 1
			dht.Send(conn, peer.Addr, dht.EncodeResponse(resp))
			if peer.MissedPing >= 4 {
				removeKeys = append(removeKeys, i)
				peer.Disabled = true
			}
			dht.PeerList[i] = peer
		}
	}
}

func (dht *DHTRouter) SyncControlPeers() {
	for key, cp := range dht.ControlPeers {
		var found bool = false
		for _, p := range dht.PeerList {
			if p.ID == cp.ID {
				found = true
			}
		}
		if !found {
			ptp.Log(ptp.WARNING, "Removing outdated control peer: %s %s", cp.ID, cp.Addr)
			dht.ControlPeers = append(dht.ControlPeers[:key], dht.ControlPeers[key+1:]...)
		}
	}
}

func (dht *DHTRouter) SendError(conn *net.UDPConn, addr *net.UDPAddr, err error) {
	var et ptp.ErrorType = ptp.ERR_UNKNOWN_ERROR
	for t, e := range ptp.ErrorList {
		if e.Error() == err.Error() {
			et = t
		}
	}
	msg := dht.Compose(ptp.CMD_ERROR, "", string(et))
	dht.Send(conn, addr, msg)
}

func main() {
	ptp.InitErrors()
	var (
		argDht    int
		argTarget string
		argListen int
		argLog    string
	)
	flag.IntVar(&argDht, "dht", -1, "Port that DHT Bootstrap will listening to")
	flag.StringVar(&argTarget, "t", "", "Host:Port of DHT Bootstrap node")
	flag.IntVar(&argListen, "listen", 0, "Port for traffic forwarder")
	flag.StringVar(&argLog, "log", "INFO", "Log level: TRACE, DEBUG, INFO, WARNING, ERROR")
	flag.Parse()
	switch argLog {
	case "TRACE":
		ptp.SetMinLogLevel(ptp.TRACE)
	case "DEBUG":
		ptp.SetMinLogLevel(ptp.DEBUG)
	case "WARNING":
		ptp.SetMinLogLevel(ptp.WARNING)
	case "ERROR":
		ptp.SetMinLogLevel(ptp.ERROR)
	default:
		ptp.SetMinLogLevel(ptp.INFO)
	}
	ptp.Log(ptp.DEBUG, "Initialization complete")

	if argDht > 0 {
		var dht DHTRouter
		dht.Port = argDht
		dht.Connection = dht.SetupServer()
		dht.Hashes = make(map[string]Infohash)
		dht.PeerList = make(map[string]Peer)
		dht.DHCPTable = make(map[string]DHCPSet)

		dht.Callbacks = make(map[string]DHTCallback)
		dht.Callbacks[ptp.CMD_CONN] = dht.HandleConn
		dht.Callbacks[ptp.CMD_FIND] = dht.HandleFind
		dht.Callbacks[ptp.CMD_NODE] = dht.HandleNode
		dht.Callbacks[ptp.CMD_PING] = dht.HandlePing
		dht.Callbacks[ptp.CMD_REGCP] = dht.HandleRegCp
		dht.Callbacks[ptp.CMD_BADCP] = dht.HandleBadCp
		dht.Callbacks[ptp.CMD_CP] = dht.HandleCp
		dht.Callbacks[ptp.CMD_NOTIFY] = dht.HandleNotify
		dht.Callbacks[ptp.CMD_LOAD] = dht.HandleLoad
		dht.Callbacks[ptp.CMD_DHCP] = dht.HandleDHCP
		dht.Callbacks[ptp.CMD_STOP] = dht.HandleStop

		go dht.Ping(dht.Connection)

		for {
			dht.Listen(dht.Connection)
		}
	} else {
		// Act as a normal (proxy) control peer
		var proxy Proxy
<<<<<<< HEAD
		proxy.StartUDPServer(argListen)
		proxy.StartDHT(argTarget)
		proxy.Initialize()
		alivePeriod := time.Duration(time.Second * 15)
=======
		proxy.Initialize(argTarget, argListen)
		var interval time.Duration = time.Second * 5
>>>>>>> f1c7fe69
		for {
			duration := time.Since(proxy.DHTClient.LastDhtPing)
			if duration > interval || proxy.DHTClient == nil {
				ptp.Log(ptp.INFO, "Reconnecting")
				proxy.Initialize(argTarget, argListen)
				proxy.DHTClient.LastDhtPing = time.Now()
				time.Sleep(time.Second * 2)
				ptp.Log(ptp.INFO, "...")
			}
			if proxy.DHTClient == nil {
				continue
			}
			proxy.SendPing()
			time.Sleep(3 * time.Second)
			proxy.CleanTunnels()
			passed := time.Since(proxy.DHTClient.LastDHTPing)
			if passed > alivePeriod {
				proxy.DHTClient.ID = ""
				ptp.Log(ptp.WARNING, "Lost DHT connecton. Restoring")
				proxy.StartDHT(argTarget)
			}
		}
	}
}<|MERGE_RESOLUTION|>--- conflicted
+++ resolved
@@ -933,27 +933,11 @@
 	} else {
 		// Act as a normal (proxy) control peer
 		var proxy Proxy
-<<<<<<< HEAD
 		proxy.StartUDPServer(argListen)
 		proxy.StartDHT(argTarget)
 		proxy.Initialize()
 		alivePeriod := time.Duration(time.Second * 15)
-=======
-		proxy.Initialize(argTarget, argListen)
-		var interval time.Duration = time.Second * 5
->>>>>>> f1c7fe69
 		for {
-			duration := time.Since(proxy.DHTClient.LastDhtPing)
-			if duration > interval || proxy.DHTClient == nil {
-				ptp.Log(ptp.INFO, "Reconnecting")
-				proxy.Initialize(argTarget, argListen)
-				proxy.DHTClient.LastDhtPing = time.Now()
-				time.Sleep(time.Second * 2)
-				ptp.Log(ptp.INFO, "...")
-			}
-			if proxy.DHTClient == nil {
-				continue
-			}
 			proxy.SendPing()
 			time.Sleep(3 * time.Second)
 			proxy.CleanTunnels()
