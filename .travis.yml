--- conflicted
+++ resolved
@@ -22,13 +22,8 @@
           fi
         - (cd /tmp/p2p-packages/linux && debuild -B -d)
         - if [ ! -z "$TRAVIS_TAG" ] ; 
-<<<<<<< HEAD
-          then (cd /tmp/p2p-packages && ./prepare-deb.sh HEAD /tmp/p2p-packages /tmp/p2p-package) ; 
-          else (cd /tmp/p2p-packages && ./prepare-deb.sh $TRAVIS_BRANCH /tmp/p2p-packages /tmp/p2p-package) ;
-=======
           then (cd /tmp/p2p-packages && ./prepare-deb.sh HEAD /tmp/p2p-packages /tmp/p2p-packages) ; 
           else (cd /tmp/p2p-packages && ./prepare-deb.sh $TRAVIS_BRANCH /tmp/p2p-packages /tmp/p2p-packages) ;
->>>>>>> bd5fcbc1
           fi
         - ls -l /tmp/p2p-packages
       deploy:
