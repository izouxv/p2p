package main

import (
	"fmt"
	"net"
	"os"
	"runtime/pprof"
	"time"

	ptp "github.com/subutai-io/p2p/lib"
	"github.com/urfave/cli"
)

// AppVersion is a Version of P2P
var AppVersion = "Unknown"
var BuildID = "Unknown"
var DefaultDHT = "eu0.cdn.subutai.io:6881"
var DefaultLog = "INFO"

// InterfaceNames - List of all interfaces names that was used by p2p historically. These interfaces may not present in the system anymore
var InterfaceNames []string

// OutboundIP is an outbound IP address detected by STUN
var OutboundIP net.IP

var SignalChannel chan os.Signal

var ReadyToServe bool

var StartTime time.Time

// StartProfiling will create a .prof file to analyze p2p app performance
func StartProfiling(profile string) {
	pwd, err := os.Getwd()
	if err != nil {
		ptp.Log(ptp.Error, "Getwd() error : %v", err)
		return
	}

	timeStr := "cpu"
	if profile == "cpu" {
		fileName := fmt.Sprintf("%s/%s.prof", pwd, timeStr)
		f, err := os.Create(fileName)
		if err != nil {
			ptp.Log(ptp.Error, "Create cpu_prof file failed. %v", err)
			return
		}
		ptp.Log(ptp.Info, "Start cpu profiling to file %s", fileName)
		pprof.StartCPUProfile(f)
	} else if profile == "memory" {
		_, err := os.Create(fmt.Sprintf("%s/%s.p2p_mem_prof", pwd, timeStr))
		if err != nil {
			ptp.Log(ptp.Error, "Create mem_prof file failed. %v", err)
			return
		}
	}
}

func main() {
	// Command-line flags
	var (
		SaveFile       string // Save file where p2p will store data about instances
		RPCPort        int    // Port that p2p is daemon is listening to
		Profiling      string // Profiling type
		Syslog         string // Syslog socket
		Infohash       string // Infohash of a swarm
		IP             string // IP address of local p2p interface
		Mac            string // Hardware address of p2p interface
		InterfaceName  string // Name of p2p interface
		DHTRouters     string // Comma-separated list of DHT routers
		Keyfile        string // Path to a file with crypto key
		Key            string // AES key
		Until          string // Until date this key will be active in Unix timestamp
		Ports          string // Ports range for an instance
		UDPPort        int    // Specific UDP port for an instance
		UseForwarders  bool   // Whether or not p2p should force usage of proxy servers for this instance
		ShowInterfaces bool   // Whether or not p2p show command should return information about interfaces in use
		ShowAll        bool   //
		ShowBind       bool   // used with show --interfaces
		LogLevel       string // Log level
		RemoveService  bool   // If yes - service will be removed (used with service)
		InstallService bool   // If yes - service will be installed (used with service)
		MTU            int    // MTU for p2p interface
	)

	app := cli.NewApp()
	app.Name = "p2p"
	app.Version = AppVersion
	app.Authors = []cli.Author{
		cli.Author{
			Name: "Subutai.io",
		},
	}
	app.Copyright = "Copyright 2017 Subutai.io"

	app.Commands = []cli.Command{
		{
			Name:  "daemon",
			Usage: "Run p2p in daemon mode",
			Flags: []cli.Flag{
				cli.IntFlag{
					Name:        "rpc-port",
					Usage:       "RPC port",
					Value:       52523,
					Destination: &RPCPort,
				},
				cli.StringFlag{
					Name:        "dht",
					Usage:       "Comma-separated list of endpoints",
					Value:       DefaultDHT,
					Destination: &DHTRouters,
				},
				cli.StringFlag{
					Name:        "save",
					Usage:       "Path to save/restore instance data file",
					Value:       "",
					Destination: &SaveFile,
				},
				cli.StringFlag{
					Name:        "profile",
					Usage:       "Run p2p in profiling mode. Possible value: mem, cpu",
					Value:       "",
					Destination: &Profiling,
				},
				cli.StringFlag{
					Name:        "syslog",
					Usage:       "Specify syslog socket",
					Value:       "",
					Destination: &Syslog,
				},
<<<<<<< HEAD
				cli.IntFlag{
					Name:        "mtu",
					Usage:       "Specify global MTU value that will be set on p2p interfaces",
					Value:       ptp.DefaultMTU,
					Destination: &MTU,
				},
			},
			Action: func(c *cli.Context) error {
				ExecDaemon(RPCPort, DHTRouters, SaveFile, Profiling, Syslog, MTU)
=======
				cli.StringFlag{
					Name:        "log",
					Usage:       "Log level. Available levels: trace, debug, info, warning, error",
					Value:       "",
					Destination: &LogLevel,
				},
			},
			Action: func(c *cli.Context) error {
				ExecDaemon(RPCPort, DHTRouters, SaveFile, Profiling, Syslog, LogLevel)
>>>>>>> 23fe9fc4
				return nil
			},
		},
		{
			Name:  "service",
			Usage: "[Windows Only] Run Windows Service",
			Flags: []cli.Flag{
				cli.BoolFlag{
					Name:        "install",
					Usage:       "If set - windows service will be installed",
					Destination: &InstallService,
				},
				cli.BoolFlag{
					Name:        "remove",
					Usage:       "If set - service will be removed if it's already present in the system",
					Destination: &RemoveService,
				},
			},
			Action: func(c *cli.Context) error {
				if InstallService {
					ptp.SetupPlatform(false)
					return nil
				}
				if RemoveService {
					ptp.SetupPlatform(true)
					return nil
				}
				return ExecService()
			},
		},
		{
			Name:  "start",
			Usage: "Start new p2p instance",
			Flags: []cli.Flag{
				cli.IntFlag{
					Name:        "rpc-port",
					Usage:       "RPC port",
					Value:       52523,
					Destination: &RPCPort,
				},
				cli.StringFlag{
					Name:        "hash",
					Usage:       "Infohash of p2p swarm",
					Value:       "",
					Destination: &Infohash,
				},
				cli.StringFlag{
					Name:        "ip",
					Usage:       "IP Address of p2p interface. Can be specified in CIDR format or use \"dhcp\" to pick free unused IP",
					Value:       "dhcp",
					Destination: &IP,
				},
				cli.StringFlag{
					Name:        "mac",
					Usage:       "Hardware address of a p2p interface",
					Value:       "",
					Destination: &Mac,
				},
				cli.StringFlag{
					Name:        "dev",
					Usage:       "Name of the p2p interface",
					Value:       "",
					Destination: &InterfaceName,
				},
				cli.StringFlag{
					Name:        "dht",
					Usage:       "[Deprecated] Comman-separated list of DHT bootstrap nodes",
					Value:       "",
					Destination: &DHTRouters,
				},
				cli.StringFlag{
					Name:        "keyfile",
					Usage:       "Path to a file containing crypto-key",
					Value:       "",
					Destination: &Keyfile,
				},
				cli.StringFlag{
					Name:        "key",
					Usage:       "AES crypto key",
					Value:       "",
					Destination: &Key,
				},
				cli.StringFlag{
					Name:        "ttl, until",
					Usage:       "Time until specified key will be active",
					Value:       "",
					Destination: &Until,
				},
				cli.StringFlag{
					Name:        "ports",
					Usage:       "Ports range that should be used by p2p in a START-END format",
					Value:       "",
					Destination: &Ports,
				},
				cli.IntFlag{
					Name:        "port",
					Usage:       "UDP port for current instance",
					Value:       0,
					Destination: &UDPPort,
				},
				cli.BoolFlag{
					Name:        "fwd",
					Usage:       "Force proxy servers usage",
					Destination: &UseForwarders,
				},
			},
			Action: func(c *cli.Context) error {
				CommandStart(RPCPort, IP, Infohash, Mac, InterfaceName, Keyfile, Key, Until, UseForwarders, UDPPort)
				return nil
			},
		},
		{
			Name:  "stop",
			Usage: "Shutdown p2p instance",
			Flags: []cli.Flag{
				cli.IntFlag{
					Name:        "rpc-port",
					Usage:       "RPC port",
					Value:       52523,
					Destination: &RPCPort,
				},
				cli.StringFlag{
					Name:        "hash",
					Usage:       "Infohash of instance that needs to be shutdown",
					Value:       "",
					Destination: &Infohash,
				},
				cli.StringFlag{
					Name:        "dev",
					Usage:       "Specify interface name that needs to be removed from interface history",
					Value:       "",
					Destination: &InterfaceName,
				},
			},
			Action: func(c *cli.Context) error {
				CommandStop(RPCPort, Infohash, InterfaceName)
				return nil
			},
		},
		{
			Name:  "show",
			Usage: "Display different information about p2p daemon or instances",
			Flags: []cli.Flag{
				cli.IntFlag{
					Name:        "rpc-port",
					Usage:       "RPC port",
					Value:       52523,
					Destination: &RPCPort,
				},
				cli.StringFlag{
					Name:        "hash",
					Usage:       "Display information about specific instance",
					Value:       "",
					Destination: &Infohash,
				},
				cli.StringFlag{
					Name:        "check, ip",
					Usage:       "Check if integration with specified IP has been completed",
					Value:       "",
					Destination: &IP,
				},
				cli.BoolFlag{
					Name:        "interfaces",
					Usage:       "List interfaces used by p2p",
					Destination: &ShowInterfaces,
				},
				cli.BoolFlag{
					Name:        "bind",
					Usage:       "Show swarm names along with interfaces",
					Destination: &ShowBind,
				},
				cli.BoolFlag{
					Name:        "all",
					Usage:       "In combination with -interfaces this will show all interfaces used by p2p, even those that is already not in use",
					Destination: &ShowAll,
				},
			},
			Action: func(c *cli.Context) error {
				CommandShow(RPCPort, Infohash, IP, ShowInterfaces, ShowAll, ShowBind)
				return nil
			},
		},
		{
			Name:  "set",
			Usage: "Modify daemon or instance",
			Flags: []cli.Flag{
				cli.IntFlag{
					Name:        "rpc-port",
					Usage:       "RPC port",
					Value:       52523,
					Destination: &RPCPort,
				},
				cli.StringFlag{
					Name:        "log",
					Usage:       "Log level. Available levels: trace, debug, info, warning, error",
					Value:       "",
					Destination: &LogLevel,
				},
				cli.StringFlag{
					Name:        "key",
					Usage:       "Append specified key to a list of crypto keys. Must be used with combination of -until",
					Value:       "",
					Destination: &Key,
				},
				cli.StringFlag{
					Name:        "ttl, until",
					Usage:       "Specify until what time this key should work",
					Value:       "",
					Destination: &Until,
				},
				cli.StringFlag{
					Name:        "hash",
					Usage:       "Specify infohash of instance, that should be modified",
					Value:       "",
					Destination: &Infohash,
				},
			},
			Action: func(c *cli.Context) error {
				CommandSet(RPCPort, LogLevel, Infohash, "", Key, Until)
				return nil
			},
		},
		{
			Name:  "debug",
			Usage: "Display debug information",
			Flags: []cli.Flag{
				cli.IntFlag{
					Name:        "rpc-port",
					Usage:       "RPC port",
					Value:       52523,
					Destination: &RPCPort,
				},
			},
			Action: func(c *cli.Context) error {
				CommandDebug(RPCPort)
				return nil
			},
		},
		{
			Name:  "status",
			Usage: "Display connectivity status",
			Flags: []cli.Flag{
				cli.IntFlag{
					Name:        "rpc-port",
					Usage:       "RPC port",
					Value:       52523,
					Destination: &RPCPort,
				},
				cli.StringFlag{
					Name:        "hash",
					Usage:       "Limit results to specified instance",
					Value:       "",
					Destination: &Infohash,
				},
			},
			Action: func(c *cli.Context) error {
				CommandStatus(RPCPort, Infohash)
				return nil
			},
		},
	}
	app.Run(os.Args)
}<|MERGE_RESOLUTION|>--- conflicted
+++ resolved
@@ -128,17 +128,12 @@
 					Value:       "",
 					Destination: &Syslog,
 				},
-<<<<<<< HEAD
 				cli.IntFlag{
 					Name:        "mtu",
 					Usage:       "Specify global MTU value that will be set on p2p interfaces",
 					Value:       ptp.DefaultMTU,
 					Destination: &MTU,
 				},
-			},
-			Action: func(c *cli.Context) error {
-				ExecDaemon(RPCPort, DHTRouters, SaveFile, Profiling, Syslog, MTU)
-=======
 				cli.StringFlag{
 					Name:        "log",
 					Usage:       "Log level. Available levels: trace, debug, info, warning, error",
@@ -147,8 +142,7 @@
 				},
 			},
 			Action: func(c *cli.Context) error {
-				ExecDaemon(RPCPort, DHTRouters, SaveFile, Profiling, Syslog, LogLevel)
->>>>>>> 23fe9fc4
+				ExecDaemon(RPCPort, DHTRouters, SaveFile, Profiling, Syslog, LogLevel, MTU)
 				return nil
 			},
 		},
